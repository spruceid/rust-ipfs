--- conflicted
+++ resolved
@@ -31,13 +31,10 @@
 hash_hasher = "2.0.3"
 ipfs-unixfs = { version = "0.2", path = "unixfs" }
 libp2p = { default-features = false, features = ["floodsub", "identify", "kad", "tcp-tokio", "mplex", "noise", "ping", "yamux", "dns-tokio", "relay"], version = "0.39.1" }
-<<<<<<< HEAD
 libipld = "0.12"
-=======
 multibase = { default-features = false, version = "0.9" }
 multihash = { default-features = false, version = "0.11" }
 prost = { default-features = false, version = "0.8" }
->>>>>>> ce11eca3
 serde = { default-features = false, features = ["derive"], version = "1.0" }
 serde_json = { default-features = false, features = ["std"], version = "1.0" }
 thiserror = { default-features = false, version = "1.0" }
