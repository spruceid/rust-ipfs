[package]
authors = ["Rust-IPFS contributors"]
edition = "2018"
license = "MIT OR Apache-2.0"
name = "ipfs"
readme = "README.md"
repository = "https://github.com/rs-ipfs/rust-ipfs"
description = "IPFS node implementation"
version = "0.2.1"

[features]
default = []

# feature will enable sled_data_store use in ipfs::Types (default used by ipfs-http for example)
# sled dependency is not guarded by this to keep compiling and test the pinstore.
sled_data_store = []
test_go_interop = []
test_js_interop = []

[dependencies]
anyhow = "1.0"
async-stream = { default-features = false, version = "0.3" }
async-trait = { default-features = false, version = "0.1" }
base64 = { default-features = false, features = ["alloc"], version = "0.13" }
ipfs-bitswap = { version = "0.1", path = "bitswap" }
byteorder = { default-features = false, version = "1.3" }
bytes = { default-features = false, version = "1" }
trust-dns-resolver = "0.20"
either = { default-features = false, version = "1.5" }
futures = { default-features = false, version = "0.3.9", features = ["alloc", "std"] }
hash_hasher = "2.0.3"
ipfs-unixfs = { version = "0.2", path = "unixfs" }
<<<<<<< HEAD
libp2p = { default-features = false, features = ["floodsub", "identify", "kad", "tcp-tokio", "mplex", "noise", "ping", "yamux", "dns-tokio"], version = "0.39.1" }
libipld = "0.12"
=======
libp2p = { default-features = false, features = ["floodsub", "identify", "kad", "tcp-tokio", "mplex", "noise", "ping", "yamux", "dns-tokio", "relay"], version = "0.39.1" }
multibase = { default-features = false, version = "0.9" }
multihash = { default-features = false, version = "0.11" }
prost = { default-features = false, version = "0.8" }
>>>>>>> e8299087
serde = { default-features = false, features = ["derive"], version = "1.0" }
serde_json = { default-features = false, features = ["std"], version = "1.0" }
thiserror = { default-features = false, version = "1.0" }
tokio = { default-features = false, features = ["fs", "macros", "rt-multi-thread", "sync"], version = "1.0" }
tokio-stream = { version = "0.1", features = ["fs"] }
tokio-util = { version = "0.6" }
tracing = { default-features = false, features = ["log"], version = "0.1" }
tracing-futures = { default-features = false, features = ["std-future", "std", "futures-03"], version = "0.2" }
void = { default-features = false, version = "1.0" }
fs2 = "0.4.3"
sled = "0.34"
once_cell = "1.5.2"

[dev-dependencies]
criterion = { default-features = false, version = "0.3" }
hex-literal = { default-features = false, version = "0.3" }
sha2 = { default-features = false, version = "0.9" }
tokio = { default-features = false, features = ["io-std", "io-util", "time"], version = "1" }
tracing-subscriber = { default-features = false, features = ["fmt", "tracing-log", "ansi", "env-filter"], version = "0.2" }
rand = { default-features = false, version = "0.8", features = ["std", "std_rng"] }
tempfile = "3.1.0"

[[bench]]
name = "hashed-map-cid"
harness = false

[workspace]
members = [ "bitswap", "http", "unixfs" ]

# at least these libp2p components need to be patched if you want to use a local version
# libp2p = { path = "../libp2p" }
# libp2p-core = { path = "../libp2p" }
# libp2p-swarm = { path = "../libp2p" }
# libp2p-floodsub = { path = "../libp2p" }<|MERGE_RESOLUTION|>--- conflicted
+++ resolved
@@ -30,15 +30,8 @@
 futures = { default-features = false, version = "0.3.9", features = ["alloc", "std"] }
 hash_hasher = "2.0.3"
 ipfs-unixfs = { version = "0.2", path = "unixfs" }
-<<<<<<< HEAD
-libp2p = { default-features = false, features = ["floodsub", "identify", "kad", "tcp-tokio", "mplex", "noise", "ping", "yamux", "dns-tokio"], version = "0.39.1" }
+libp2p = { default-features = false, features = ["floodsub", "identify", "kad", "tcp-tokio", "mplex", "noise", "ping", "yamux", "dns-tokio", "relay"], version = "0.39.1" }
 libipld = "0.12"
-=======
-libp2p = { default-features = false, features = ["floodsub", "identify", "kad", "tcp-tokio", "mplex", "noise", "ping", "yamux", "dns-tokio", "relay"], version = "0.39.1" }
-multibase = { default-features = false, version = "0.9" }
-multihash = { default-features = false, version = "0.11" }
-prost = { default-features = false, version = "0.8" }
->>>>>>> e8299087
 serde = { default-features = false, features = ["derive"], version = "1.0" }
 serde_json = { default-features = false, features = ["std"], version = "1.0" }
 thiserror = { default-features = false, version = "1.0" }
